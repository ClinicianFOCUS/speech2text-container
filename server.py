"""
This software is released under the AGPL-3.0 license
Copyright (c) 2023-2024 Braedon Hendy

Further updates and packaging added in 2024 through the ClinicianFOCUS initiative, 
a collaboration with Dr. Braedon Hendy and Conestoga College Institute of Applied 
Learning and Technology as part of the CNERG+ applied research project, 
Unburdening Primary Healthcare: An Open-Source AI Clinician Partner Platform". 
Prof. Michael Yingbull (PI), Dr. Braedon Hendy (Partner), 
and Research Students - Software Developer Alex Simko, Pemba Sherpa (F24), and Naitik Patel.
"""

from fastapi import FastAPI, File, UploadFile, HTTPException, Security, Request
from dotenv import load_dotenv
from utils import check_api_key, get_api_key, parse_arguments, get_ip_from_headers
from slowapi import Limiter
from slowapi.util import get_remote_address
from slowapi.errors import RateLimitExceeded
from fastapi.responses import PlainTextResponse, JSONResponse
from fastapi.exceptions import RequestValidationError
from starlette.middleware.base import BaseHTTPMiddleware
from pydub import AudioSegment
from faster_whisper import WhisperModel
import uvicorn
import os
import tempfile
import magic
import logging
import logging
import io
import librosa

USE_DEBUG = False

# Load environment variables from a .env file
load_dotenv()

# Ensure the directory exists
log_dir = "/tmp/FreeScribe/"
os.makedirs(log_dir, exist_ok=True)

# Set up logging
logging.basicConfig(
    level=logging.INFO,
    format="%(asctime)s - %(levelname)s - %(message)s",
    handlers=[
        logging.FileHandler(os.path.join(log_dir, "Server.log")),
        logging.StreamHandler(),  # Keeps logging in the console as well, if needed
    ],
)

# Setup the whispermodel var and api key var
MODEL = None
SESSION_API_KEY = None

# Configure logging to display INFO level messages
logging.basicConfig(level=logging.INFO)

# set a default rate limit of 5 requests per minute
limiter = Limiter(
    key_func=get_ip_from_headers, default_limits=["1/second"]
)  # Example: Limit to 5 requests per minute


# Create a FastAPI application instance
app = FastAPI()
app.state.limiter = limiter


# Add middleware for rate limiting
@app.middleware("http")
async def rate_limit_middleware(request, call_next):
    """
    This function adds middleware to an application for rate limiting HTTP requests. 
    It processes incoming requests and either forwards them for handling or returns a `429 Too Many Requests` 
    response if the rate limit is exceeded.

    Example:
    --------

    .. code-block:: python

        @app.middleware("http")
        async def rate_limit_middleware(request, call_next):
            try:
                response = await call_next(request)
                return response
            except RateLimitExceeded as e:
                logging.warning(f"Rate limit exceeded: {e}")
                return PlainTextResponse("Rate limit exceeded. Try again later.", status_code=429)

    Parameters:
    -----------
    - `request` : The incoming HTTP request.
    - `call_next` : Callable to pass the request to the next handler.

    Returns:
    --------
    - `response` : The HTTP response from the next handler in the middleware chain.
    - If the rate limit is exceeded, returns a `PlainTextResponse` with a 429 status code and a "Rate limit exceeded" message.

    Raises:
    -------
    - `RateLimitExceeded` : Raised when the request exceeds the allowed rate limit.
    """
    if USE_DEBUG:
        print(f"Received request: {request.method} {request.url}")

    try:
        response = await call_next(request)
        if USE_DEBUG:
            print(f"Response status: {response.status_code}")
        return response
    except RateLimitExceeded as e:
        logging.warning(f"Rate limit exceeded: {e}")
        if USE_DEBUG:
            print("Rate limit exceeded. Returning 429 response.")
        return PlainTextResponse(
            "Rate limit exceeded. Try again later.", status_code=429
        )

# Processing files to aud format and reutrning its data with temp file  name
def normalize_audio(file_content: bytes, file_type: str) -> tuple[bytes, str]:
    if file_type == "video/webm":
        audio = AudioSegment.from_file(io.BytesIO(file_content), format="webm")
        buffer = io.BytesIO()
        audio.export(buffer, format="wav")
        return buffer.getvalue(), ".wav"
    
    # Mapping of MIME types to file extensions
    mime_to_extension = {
        "audio/mpeg": ".mp3",
        "audio/wav": ".wav",
        "audio/x-wav": ".wav",
        # Add more mappings if needed
    }
    
    # Get the correct extension based on the file type
    extension = mime_to_extension.get(file_type, "")  # Default to empty string if not found
    return file_content, extension


@app.get("/health")
@limiter.limit("1/second")
async def health_check(request: Request):
    """
    Health check endpoint to verify the service is running.

    Returns:
        JSONResponse: A simple JSON response indicating the service is running
    """
    return JSONResponse(
        content={"status": "ok"}
    )

# Define the endpoint for transcribing audio files
@app.post("/whisperaudio")
@limiter.limit("10/second")
async def transcribe_audio(
    request: Request, audio: UploadFile = File(...), api_key: str = Security(get_api_key)
):
    """
    Transcribes an uploaded audio file using the Whisper model.

    This endpoint accepts an audio file (MP3 or WAV) and an API key for authentication.
    It validates the file type, saves the file temporarily, transcribes it using the
    Whisper model, and returns the transcribed text.

    :param request: The request object containing headers and client information.
    :type request: fastapi.Request
    :param file: The audio file to be transcribed. Must be an MP3 or WAV file.
    :type file: fastapi.UploadFile
    :param api_key: The API key for authentication. Retrieved using the `get_api_key` function.
    :type api_key: str

    :return: JSON response containing the transcribed text.
    :rtype: dict

    :raises HTTPException:
        - 400: If the uploaded file is not an MP3 or WAV file.
        - 500: If there is an error processing the audio file.

    **Example:**

    .. code-block:: bash

        POST /whisperaudio
        Content-Type: multipart/form-data
        Authorization: Bearer <api_key>

        {
            "audio": <audio_file>
        }

    **Response:**

    .. code-block:: json

        {
            "text": "Transcribed text from the audio file."
        }
    """
    if USE_DEBUG:
        print(f"Transcription request received and started for {audio.filename}.")
        print("Starting file verification...")

<<<<<<< HEAD
    # If you need to see the form data
    request_data = dict(await request.form())  # Convert the form data to a dictionary

    # Setup variables from the request
    use_translate_value = request_data.get("use_translate", False)
    try:
        # Normalize the input and convert to boolean
        if isinstance(use_translate_value, str):
            use_translate_value = use_translate_value.strip().lower()  # Normalize case and trim whitespace
            if use_translate_value in ("1", "true", "True"):
                use_translate_task = True
            elif use_translate_value in ("0", "false", "False"):
                use_translate_task = False
            else:
                use_translate_task = False  # Default to False for invalid inputs
        else:
            # Directly handle non-string inputs
            use_translate_task = bool(use_translate_value)

        whisper_task = "translate" if use_translate_task else "transcribe"
        whisper_lang = request_data.get("language_code", None)
    except Exception as e:
        logging.error(f"Error processing request data: {str(e)}")
        whisper_task = "transcribe"

        whisper_lang = request_data.get("language_code", None)
=======
    # setup variables from the request
    try: # try parsing the bool if fails set to false
        use_translate_task = bool(int((await request.form).get("use_translate", '0')))
    except ValueError:
        use_translate_task = False

    whisper_task = "translate" if use_translate_task else "transcribe"
    whisper_lang = (await request.form).get("language_code", None)
>>>>>>> 5138b64c

    # Verify file type
    mime = magic.Magic(mime=True)
    file_content = await audio.read()
    file_type = mime.from_buffer(file_content)

    if USE_DEBUG:
        print(f"Detected file type: {file_type}")

    if file_type not in ["audio/mpeg", "audio/wav", "audio/x-wav", "video/webm"]:
        logging.warning(f"Invalid file type: {file_type}")
        raise HTTPException(
            status_code=400,
            detail="Invalid file type. Please upload an MP3, WAV, or WEBM file.",
        )

    try:
        normalized_content, suffix = normalize_audio(file_content, file_type)
        audio_buffer = io.BytesIO(normalized_content)
        audio_buffer.seek(0) # Reset the buffer position to the start

        if USE_DEBUG:
            # print file information 
            print(f"File name: {audio.filename}")
            print(f"File type: {file_type}")
            print(f"File size: {len(file_content)} bytes")

        # Transcribe using temporary file
        if USE_DEBUG:
            print("Whipser Task: ", whisper_task)
            print("Whisper Lang: ", whisper_lang)
            
        result = faster_whisper_transcribe(audio_buffer, task=whisper_task, language=whisper_lang)

        if USE_DEBUG:
            print("Transcription finished. Results returned to request address.")

        return {"text": result}

    except Exception as e:
        logging.error(f"Error processing audio file ({type(e).__name__}): {str(e)}")
        if USE_DEBUG:
            print(f"Error: {str(e)}")
        raise HTTPException(status_code=500, detail=str(e)) from e
    finally:
        if 'audio_buffer' in locals():
            audio_buffer.close()



# Main entry point for running the Whisper servers


@app.on_event("startup")
async def startup_event():
    """
    Asynchronous function that runs during the application startup.

    This function performs several initialization tasks:
    1. Parses the command-line arguments to retrieve configuration settings.
    2. Loads the Whisper model using the specified model name.
    3. Checks and retrieves the API key for authentication.
    4. Prints the API key for reference.

    The function uses the global variable `MODEL` to store the loaded Whisper model.

    The function uses the global variable `SESSION_API_KEY` to store the API key.

    Returns:
    - None
    """

    args = parse_arguments()

    global USE_DEBUG
    USE_DEBUG = args["debug"]

    # Check and retrieve the API key\
    global SESSION_API_KEY
    SESSION_API_KEY = check_api_key()

    if USE_DEBUG:
        print("Loading STT model...")
    _load_stt_model()

    # Print API key information and security warnings
    print("\n" + "="*50)
    print(" " * 5 + "⚠️ IMPORTANT: API Key Information ⚠️" + " " * 5)
    print("="*50)
    print("\n" + " " * 3 + f" Session API Key: {SESSION_API_KEY} " + "\n")
    print("="*50)
    print("\nNOTE:")
    print("- Do not share your API key publicly.")
    print("- Avoid committing API keys in code repositories.")
    print("- If exposed, reset and replace it immediately.\n")
    print("="*50 + "\n")

def _load_stt_model():
    """
    Internal function to load the Whisper speech-to-text model.
    
    Creates a loading window and handles the initialization of the WhisperModel
    with configured settings. Updates the global stt_local_model variable.
    
    Raises:
        Exception: Any error that occurs during model loading is caught, logged,
                  and displayed to the user via a message box.
    """
    # Parse command-line arguments
    args = parse_arguments()

    # Load the Whisper model using the specified model name
    global MODEL
    device = "cuda" if args["use_gpu"] is True else "cpu"
    model_name = args["whispermodel"]

    if USE_DEBUG:
        print(f"Loading STT model: {model_name}")
    try:       
        MODEL = WhisperModel(
            model_name, 
            device=device)
        if USE_DEBUG:
            print("STT model loaded successfully.")
    except Exception as e:
        print(f"An error occurred while loading STT {type(e).__name__}: {e}")
        MODEL = None

def faster_whisper_transcribe(audio, **kwargs):
    """
    Transcribe audio using the Faster Whisper model.
    
    Args:
        audio: Audio data to transcribe.
    
    Returns:
        str: Transcribed text or error message if transcription fails.
        
    Raises:
        Exception: Any error during transcription is caught and returned as an error message.
    """
    try:
        if MODEL is None:
            _load_stt_model()
            if USE_DEBUG:
                print("Speech2Text model not loaded. Please try again once loaded.")

        segments, info = MODEL.transcribe(
            audio,
            **kwargs
        )

        return "".join(f"{segment.text} " for segment in segments)
    except Exception as e:
        error_message = f"Transcription failed: {str(e)}"
        print(f"Error during transcription: {str(e)}")
        return error_message<|MERGE_RESOLUTION|>--- conflicted
+++ resolved
@@ -204,19 +204,15 @@
         print(f"Transcription request received and started for {audio.filename}.")
         print("Starting file verification...")
 
-<<<<<<< HEAD
-    # If you need to see the form data
-    request_data = dict(await request.form())  # Convert the form data to a dictionary
-
     # Setup variables from the request
-    use_translate_value = request_data.get("use_translate", False)
+    use_translate_value = (await request.form).get("use_translate", '0')
     try:
         # Normalize the input and convert to boolean
         if isinstance(use_translate_value, str):
             use_translate_value = use_translate_value.strip().lower()  # Normalize case and trim whitespace
-            if use_translate_value in ("1", "true", "True"):
+            if use_translate_value in ("1", "true"):
                 use_translate_task = True
-            elif use_translate_value in ("0", "false", "False"):
+            elif use_translate_value in ("0", "false"):
                 use_translate_task = False
             else:
                 use_translate_task = False  # Default to False for invalid inputs
@@ -225,22 +221,11 @@
             use_translate_task = bool(use_translate_value)
 
         whisper_task = "translate" if use_translate_task else "transcribe"
-        whisper_lang = request_data.get("language_code", None)
+        whisper_lang = (await request.form).get("language_code", None)
     except Exception as e:
         logging.error(f"Error processing request data: {str(e)}")
         whisper_task = "transcribe"
-
-        whisper_lang = request_data.get("language_code", None)
-=======
-    # setup variables from the request
-    try: # try parsing the bool if fails set to false
-        use_translate_task = bool(int((await request.form).get("use_translate", '0')))
-    except ValueError:
-        use_translate_task = False
-
-    whisper_task = "translate" if use_translate_task else "transcribe"
-    whisper_lang = (await request.form).get("language_code", None)
->>>>>>> 5138b64c
+        whisper_lang = (await request.form).get("language_code", None)
 
     # Verify file type
     mime = magic.Magic(mime=True)
